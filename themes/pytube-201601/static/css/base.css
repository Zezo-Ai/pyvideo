/**
 * blue: #2B5B84
 */
/* Space out content a bit */
body {
  padding-top: 0;
  padding-bottom: 20px;
}

/* Custom page header */
.header {
<<<<<<< HEAD
  width: 100%;
  background: #FAFAFA;
  box-sizing: border-box;
  margin-bottom: 20px;
=======
  padding-bottom: 20px;
  border-bottom: 1px solid #e5e5e5;
  clear: right;
>>>>>>> dc2b551c
}

.header nav {
  background: #2B5B84;
  background: linear-gradient(to bottom, #2b5b84 0%,#2A677F 100%);
}

/* Custom page footer */
.footer {
  padding-top: 19px;
  color: #777;
  border-top: 1px solid #e5e5e5;
}

/* Customize container */
@media (min-width: 768px) {
  .container {
    max-width: 730px;
  }
}
.container-narrow > hr {
  margin: 30px 0;
}

/* Responsive: Portrait tablets and up */
@media screen and (min-width: 768px) {
  /* Space out the masthead */
  .header {
    margin-bottom: 30px;
  }
}

/* Customized Styles */

ul.content-list li {
  margin-bottom: 10px;
}

div.container h2 {
  margin-bottom: 20px;
}

div.container ul {
  padding-left: 0px;
  list-style-type: none;
  font-size: 1.05em;
}

div.row ul li {
  list-style-type: none;
}

div.row ul li img {
  padding-right: 10px;
  width: 200px;
}

article img {
  border-radius: 20px;
  max-width: 100%;
}

div.entry-content img {
  border-radius: 25px;
}

article.list_item div {
  display: inline-block;
  max-width: 450px;
}

/* index.html styles */
div.index-content {
  max-width: 480px
}

div.index-content h3 {
  margin-top: 0px;
  margin-bottom: 20px;
}

div.index-content img {
  border-radius: 10px;
  margin-bottom: 20px;
}

div.index-content section.details {
  text-align: left;
}

/* Responsive video iframe based on
 * https://css-tricks.com/NetMag/FluidWidthVideo/Article-FluidWidthVideo.php
 */
.videocontainer {
  position: relative;
  width: 100%;
  height: 0;
  padding-bottom: 56.25%;
}

.videocontainer iframe {
  position: absolute;
  top: 0;
  left: 0;
  width: 100%;
  height: 100%;
}
<<<<<<< HEAD

h1 {
  margin-top: 0;
}
=======
>>>>>>> dc2b551c

/* speaker list styles */
.listNav {
  padding: 5px 0px;
}

#speaker-list li {
<<<<<<< HEAD
  width: 33%;
  float: left;
}

.container {
  margin: auto;
}


.header__title,
.header__searchbox {
  width: 50%;
  float: left;
  padding: 20px 0;
}

.header__title {
  margin-top: 0;
  margin-bottom: 0;
  line-height: 50px;
  font-size: 40px;
}

.header__title a:hover {
  text-decoration: none;
}

.header__title span {
  font-weight: normal;
  text-transform: lowercase;
}

.header__title i {
  font-weight: bold;
  text-style: italic;
  color: #fd343;
}

.header__searchbox {
  text-align: right;
  padding-top: 35px;
}

.header__searchbox input {
  border: none;
  background: transparent;
  border-bottom: 2px solid #CCC;
  color: #CCC;
}

.header__searchbox input:focus {
  border-bottom: 2px solid #2B5B84;
  color: #2B5B84;
  outline: none;
}

.header__searchbox button {
  display: none;
}

.header__nav a {
  color: #FFFFFF;
  line-height: 20px;
  text-align: center;
}

.header__nav a:hover {
  background: #81A7C7 !important;
}

.header__nav li {
  border-top: 5px solid #2B5B84;
  border-radius: 5px 5px 0 0;
  float: left;
  width: 20%;
  box-sizing: border-box;
}

.header__nav li.active a {
  color: #2B5B84;
}

.header__nav li.active {
  background: #FAFAFA;
}

.header__nav ul {
  width: 100%;
  overflow: hidden;
}

@media screen and (max-width: 767px) {
  .header__nav a {
    padding-left: 0 !important;
    padding-right: 0 !important;
  }
  .header__nav span {
    display: block;
  }
  body > container {
    padding: 0 10px;
  }
  nav ul.container {
    padding: 0;
  }
  .github {
    display: none;
  }

  .header__title,
  .header__searchbox {
    width: 100%;
    text-align: center;
  }

  .header__searchbox {
    padding: 0 0 10px 0;
  }
=======
    width: 33%;
    float: left;

/* Search */
.search {
  width: 50%;
}

/* Google Custom Search Engine - fix here is for conflict with bootstrap */
.gsc-control-cse .gsc-table-result {
	font-family : inherit;
}

.gsc-control-cse .gsc-input-box {
	height : inherit;
}

input.gsc-input,
.gsc-input-box,
.gsc-input-box-hover,
.gsc-input-box-focus,
.gsc-search-button, input.gsc-search-button-v2 {
	box-sizing  : content-box;
	line-height : normal;
	margin-top  : 0px;
>>>>>>> dc2b551c
}<|MERGE_RESOLUTION|>--- conflicted
+++ resolved
@@ -9,16 +9,11 @@
 
 /* Custom page header */
 .header {
-<<<<<<< HEAD
   width: 100%;
   background: #FAFAFA;
   box-sizing: border-box;
   margin-bottom: 20px;
-=======
-  padding-bottom: 20px;
-  border-bottom: 1px solid #e5e5e5;
   clear: right;
->>>>>>> dc2b551c
 }
 
 .header nav {
@@ -126,13 +121,10 @@
   width: 100%;
   height: 100%;
 }
-<<<<<<< HEAD
 
 h1 {
   margin-top: 0;
 }
-=======
->>>>>>> dc2b551c
 
 /* speaker list styles */
 .listNav {
@@ -140,7 +132,6 @@
 }
 
 #speaker-list li {
-<<<<<<< HEAD
   width: 33%;
   float: left;
 }
@@ -177,28 +168,6 @@
   font-weight: bold;
   text-style: italic;
   color: #fd343;
-}
-
-.header__searchbox {
-  text-align: right;
-  padding-top: 35px;
-}
-
-.header__searchbox input {
-  border: none;
-  background: transparent;
-  border-bottom: 2px solid #CCC;
-  color: #CCC;
-}
-
-.header__searchbox input:focus {
-  border-bottom: 2px solid #2B5B84;
-  color: #2B5B84;
-  outline: none;
-}
-
-.header__searchbox button {
-  display: none;
 }
 
 .header__nav a {
@@ -256,16 +225,6 @@
     text-align: center;
   }
 
-  .header__searchbox {
-    padding: 0 0 10px 0;
-  }
-=======
-    width: 33%;
-    float: left;
-
-/* Search */
-.search {
-  width: 50%;
 }
 
 /* Google Custom Search Engine - fix here is for conflict with bootstrap */
@@ -285,5 +244,12 @@
 	box-sizing  : content-box;
 	line-height : normal;
 	margin-top  : 0px;
->>>>>>> dc2b551c
+}
+.gsc-control-cse {
+  background: none !important;
+  border: none !important;
+}
+
+.gsc-search-button {
+  display: none;
 }